
/*
 * Copyright (c) 2024, NVIDIA CORPORATION.
 *
 * Licensed under the Apache License, Version 2.0 (the "License");
 * you may not use this file except in compliance with the License.
 * You may obtain a copy of the License at
 *
 *     http://www.apache.org/licenses/LICENSE-2.0
 *
 * Unless required by applicable law or agreed to in writing, software
 * distributed under the License is distributed on an "AS IS" BASIS,
 * WITHOUT WARRANTIES OR CONDITIONS OF ANY KIND, either express or implied.
 * See the License for the specific language governing permissions and
 * limitations under the License.
 */

#include <cstdint>
#include <dlpack/dlpack.h>

#include <raft/core/error.hpp>
#include <raft/core/mdspan_types.hpp>
#include <raft/core/resources.hpp>
#include <raft/core/serialize.hpp>

#include <cuvs/core/c_api.h>
#include <cuvs/core/exceptions.hpp>
#include <cuvs/core/interop.hpp>
#include <cuvs/neighbors/cagra.h>
#include <cuvs/neighbors/cagra.hpp>

namespace {

template <typename T>
void* _build(cuvsResources_t res, cuvsCagraIndexParams params, DLManagedTensor* dataset_tensor)
{
  auto dataset = dataset_tensor->dl_tensor;

  auto res_ptr = reinterpret_cast<raft::resources*>(res);
  auto index   = new cuvs::neighbors::cagra::index<T, uint32_t>(*res_ptr);

  auto index_params                      = cuvs::neighbors::cagra::index_params();
  index_params.intermediate_graph_degree = params.intermediate_graph_degree;
  index_params.graph_degree              = params.graph_degree;

  switch (params.build_algo) {
<<<<<<< HEAD
    case cuvsCagraGraphBuildAlgo::IVF_PQ:
      index_params.graph_build_params = cuvs::neighbors::cagra::graph_build_params::ivf_pq_params{};
      break;
    case cuvsCagraGraphBuildAlgo::NN_DESCENT:
      cuvs::neighbors::cagra::graph_build_params::nn_descent_params nn_descent_params{};
      nn_descent_params                           = cuvs::neighbors::nn_descent::index_params{};
      nn_descent_params.max_iterations            = params.nn_descent_niter;
      nn_descent_params.graph_degree              = index_params.intermediate_graph_degree;
      nn_descent_params.intermediate_graph_degree = 1.5 * index_params.intermediate_graph_degree;
      index_params.graph_build_params             = nn_descent_params;
=======
    case cuvsCagraGraphBuildAlgo::AUTO_SELECT: break;
    case cuvsCagraGraphBuildAlgo::IVF_PQ: {
      auto dataset_extent = raft::matrix_extent<int64_t>(dataset.shape[0], dataset.shape[1]);
      index_params.graph_build_params =
        cuvs::neighbors::cagra::graph_build_params::ivf_pq_params(dataset_extent);
      break;
    }
    case cuvsCagraGraphBuildAlgo::NN_DESCENT:
      cuvs::neighbors::cagra::graph_build_params::nn_descent_params nn_descent_params{};
      nn_descent_params =
        cuvs::neighbors::nn_descent::index_params(index_params.intermediate_graph_degree);
      nn_descent_params.max_iterations = params.nn_descent_niter;
      index_params.graph_build_params  = nn_descent_params;
>>>>>>> 66959b1e
      break;
  };

  if (auto* cparams = params.compression; cparams != nullptr) {
    auto compression_params                        = cuvs::neighbors::vpq_params();
    compression_params.pq_bits                     = cparams->pq_bits;
    compression_params.pq_dim                      = cparams->pq_dim;
    compression_params.vq_n_centers                = cparams->vq_n_centers;
    compression_params.kmeans_n_iters              = cparams->kmeans_n_iters;
    compression_params.vq_kmeans_trainset_fraction = cparams->vq_kmeans_trainset_fraction;
    compression_params.pq_kmeans_trainset_fraction = cparams->pq_kmeans_trainset_fraction;
    index_params.compression.emplace(compression_params);
  }

  if (cuvs::core::is_dlpack_device_compatible(dataset)) {
    using mdspan_type = raft::device_matrix_view<T const, int64_t, raft::row_major>;
    auto mds          = cuvs::core::from_dlpack<mdspan_type>(dataset_tensor);
    *index            = cuvs::neighbors::cagra::build(*res_ptr, index_params, mds);
  } else if (cuvs::core::is_dlpack_host_compatible(dataset)) {
    using mdspan_type = raft::host_matrix_view<T const, int64_t, raft::row_major>;
    auto mds          = cuvs::core::from_dlpack<mdspan_type>(dataset_tensor);
    *index            = cuvs::neighbors::cagra::build(*res_ptr, index_params, mds);
  }
  return index;
}

template <typename T>
void _search(cuvsResources_t res,
             cuvsCagraSearchParams params,
             cuvsCagraIndex index,
             DLManagedTensor* queries_tensor,
             DLManagedTensor* neighbors_tensor,
             DLManagedTensor* distances_tensor)
{
  auto res_ptr   = reinterpret_cast<raft::resources*>(res);
  auto index_ptr = reinterpret_cast<cuvs::neighbors::cagra::index<T, uint32_t>*>(index.addr);

  auto search_params              = cuvs::neighbors::cagra::search_params();
  search_params.max_queries       = params.max_queries;
  search_params.itopk_size        = params.itopk_size;
  search_params.max_iterations    = params.max_iterations;
  search_params.algo              = static_cast<cuvs::neighbors::cagra::search_algo>(params.algo);
  search_params.team_size         = params.team_size;
  search_params.search_width      = params.search_width;
  search_params.min_iterations    = params.min_iterations;
  search_params.thread_block_size = params.thread_block_size;
  search_params.hashmap_mode = static_cast<cuvs::neighbors::cagra::hash_mode>(params.hashmap_mode);
  search_params.hashmap_min_bitlen    = params.hashmap_min_bitlen;
  search_params.hashmap_max_fill_rate = params.hashmap_max_fill_rate;
  search_params.num_random_samplings  = params.num_random_samplings;
  search_params.rand_xor_mask         = params.rand_xor_mask;

  using queries_mdspan_type   = raft::device_matrix_view<T const, int64_t, raft::row_major>;
  using neighbors_mdspan_type = raft::device_matrix_view<uint32_t, int64_t, raft::row_major>;
  using distances_mdspan_type = raft::device_matrix_view<float, int64_t, raft::row_major>;
  auto queries_mds            = cuvs::core::from_dlpack<queries_mdspan_type>(queries_tensor);
  auto neighbors_mds          = cuvs::core::from_dlpack<neighbors_mdspan_type>(neighbors_tensor);
  auto distances_mds          = cuvs::core::from_dlpack<distances_mdspan_type>(distances_tensor);
  cuvs::neighbors::cagra::search(
    *res_ptr, search_params, *index_ptr, queries_mds, neighbors_mds, distances_mds);
}

template <typename T>
void _serialize(cuvsResources_t res,
                const char* filename,
                cuvsCagraIndex_t index,
                bool include_dataset)
{
  auto res_ptr   = reinterpret_cast<raft::resources*>(res);
  auto index_ptr = reinterpret_cast<cuvs::neighbors::cagra::index<T, uint32_t>*>(index->addr);
  cuvs::neighbors::cagra::serialize_file(
    *res_ptr, std::string(filename), *index_ptr, include_dataset);
}

template <typename T>
void* _deserialize(cuvsResources_t res, const char* filename)
{
  auto res_ptr = reinterpret_cast<raft::resources*>(res);
  auto index   = new cuvs::neighbors::cagra::index<T, uint32_t>(*res_ptr);
  cuvs::neighbors::cagra::deserialize_file(*res_ptr, std::string(filename), index);
  return index;
}

}  // namespace

extern "C" cuvsError_t cuvsCagraIndexCreate(cuvsCagraIndex_t* index)
{
  return cuvs::core::translate_exceptions([=] { *index = new cuvsCagraIndex{}; });
}

extern "C" cuvsError_t cuvsCagraIndexDestroy(cuvsCagraIndex_t index_c_ptr)
{
  return cuvs::core::translate_exceptions([=] {
    auto index = *index_c_ptr;

    if (index.dtype.code == kDLFloat) {
      auto index_ptr =
        reinterpret_cast<cuvs::neighbors::cagra::index<float, uint32_t>*>(index.addr);
      delete index_ptr;
    } else if (index.dtype.code == kDLInt) {
      auto index_ptr =
        reinterpret_cast<cuvs::neighbors::cagra::index<int8_t, uint32_t>*>(index.addr);
      delete index_ptr;
    } else if (index.dtype.code == kDLUInt) {
      auto index_ptr =
        reinterpret_cast<cuvs::neighbors::cagra::index<uint8_t, uint32_t>*>(index.addr);
      delete index_ptr;
    }
    delete index_c_ptr;
  });
}

extern "C" cuvsError_t cuvsCagraBuild(cuvsResources_t res,
                                      cuvsCagraIndexParams_t params,
                                      DLManagedTensor* dataset_tensor,
                                      cuvsCagraIndex_t index)
{
  return cuvs::core::translate_exceptions([=] {
    auto dataset = dataset_tensor->dl_tensor;
    index->dtype = dataset.dtype;
    if (dataset.dtype.code == kDLFloat && dataset.dtype.bits == 32) {
      index->addr = reinterpret_cast<uintptr_t>(_build<float>(res, *params, dataset_tensor));
    } else if (dataset.dtype.code == kDLInt && dataset.dtype.bits == 8) {
      index->addr = reinterpret_cast<uintptr_t>(_build<int8_t>(res, *params, dataset_tensor));
    } else if (dataset.dtype.code == kDLUInt && dataset.dtype.bits == 8) {
      index->addr = reinterpret_cast<uintptr_t>(_build<uint8_t>(res, *params, dataset_tensor));
    } else {
      RAFT_FAIL("Unsupported dataset DLtensor dtype: %d and bits: %d",
                dataset.dtype.code,
                dataset.dtype.bits);
    }
  });
}

extern "C" cuvsError_t cuvsCagraSearch(cuvsResources_t res,
                                       cuvsCagraSearchParams_t params,
                                       cuvsCagraIndex_t index_c_ptr,
                                       DLManagedTensor* queries_tensor,
                                       DLManagedTensor* neighbors_tensor,
                                       DLManagedTensor* distances_tensor)
{
  return cuvs::core::translate_exceptions([=] {
    auto queries   = queries_tensor->dl_tensor;
    auto neighbors = neighbors_tensor->dl_tensor;
    auto distances = distances_tensor->dl_tensor;

    RAFT_EXPECTS(cuvs::core::is_dlpack_device_compatible(queries),
                 "queries should have device compatible memory");
    RAFT_EXPECTS(cuvs::core::is_dlpack_device_compatible(neighbors),
                 "neighbors should have device compatible memory");
    RAFT_EXPECTS(cuvs::core::is_dlpack_device_compatible(distances),
                 "distances should have device compatible memory");

    RAFT_EXPECTS(neighbors.dtype.code == kDLUInt && neighbors.dtype.bits == 32,
                 "neighbors should be of type uint32_t");
    RAFT_EXPECTS(distances.dtype.code == kDLFloat && neighbors.dtype.bits == 32,
                 "distances should be of type float32");

    auto index = *index_c_ptr;
    RAFT_EXPECTS(queries.dtype.code == index.dtype.code, "type mismatch between index and queries");

    if (queries.dtype.code == kDLFloat && queries.dtype.bits == 32) {
      _search<float>(res, *params, index, queries_tensor, neighbors_tensor, distances_tensor);
    } else if (queries.dtype.code == kDLInt && queries.dtype.bits == 8) {
      _search<int8_t>(res, *params, index, queries_tensor, neighbors_tensor, distances_tensor);
    } else if (queries.dtype.code == kDLUInt && queries.dtype.bits == 8) {
      _search<uint8_t>(res, *params, index, queries_tensor, neighbors_tensor, distances_tensor);
    } else {
      RAFT_FAIL("Unsupported queries DLtensor dtype: %d and bits: %d",
                queries.dtype.code,
                queries.dtype.bits);
    }
  });
}

extern "C" cuvsError_t cuvsCagraIndexParamsCreate(cuvsCagraIndexParams_t* params)
{
  return cuvs::core::translate_exceptions([=] {
    *params = new cuvsCagraIndexParams{.intermediate_graph_degree = 128,
                                       .graph_degree              = 64,
                                       .build_algo                = IVF_PQ,
                                       .nn_descent_niter          = 20};
  });
}

extern "C" cuvsError_t cuvsCagraIndexParamsDestroy(cuvsCagraIndexParams_t params)
{
  return cuvs::core::translate_exceptions([=] { delete params; });
}

extern "C" cuvsError_t cuvsCagraCompressionParamsCreate(cuvsCagraCompressionParams_t* params)
{
  return cuvs::core::translate_exceptions([=] {
    auto ps = cuvs::neighbors::vpq_params();
    *params =
      new cuvsCagraCompressionParams{.pq_bits                     = ps.pq_bits,
                                     .pq_dim                      = ps.pq_dim,
                                     .vq_n_centers                = ps.vq_n_centers,
                                     .kmeans_n_iters              = ps.kmeans_n_iters,
                                     .vq_kmeans_trainset_fraction = ps.vq_kmeans_trainset_fraction,
                                     .pq_kmeans_trainset_fraction = ps.pq_kmeans_trainset_fraction};
  });
}

extern "C" cuvsError_t cuvsCagraCompressionParamsDestroy(cuvsCagraCompressionParams_t params)
{
  return cuvs::core::translate_exceptions([=] { delete params; });
}

extern "C" cuvsError_t cuvsCagraSearchParamsCreate(cuvsCagraSearchParams_t* params)
{
  return cuvs::core::translate_exceptions([=] {
    *params = new cuvsCagraSearchParams{.itopk_size            = 64,
                                        .search_width          = 1,
                                        .hashmap_max_fill_rate = 0.5,
                                        .num_random_samplings  = 1,
                                        .rand_xor_mask         = 0x128394};
  });
}

extern "C" cuvsError_t cuvsCagraSearchParamsDestroy(cuvsCagraSearchParams_t params)
{
  return cuvs::core::translate_exceptions([=] { delete params; });
}

extern "C" cuvsError_t cuvsCagraDeserialize(cuvsResources_t res,
                                            const char* filename,
                                            cuvsCagraIndex_t index)
{
  return cuvs::core::translate_exceptions([=] {
    // read the numpy dtype from the beginning of the file
    std::ifstream is(filename, std::ios::in | std::ios::binary);
    if (!is) { RAFT_FAIL("Cannot open file %s", filename); }
    char dtype_string[4];
    is.read(dtype_string, 4);
    auto dtype = raft::detail::numpy_serializer::parse_descr(std::string(dtype_string, 4));

    index->dtype.bits = dtype.itemsize * 8;
    if (dtype.kind == 'f' && dtype.itemsize == 4) {
      index->addr       = reinterpret_cast<uintptr_t>(_deserialize<float>(res, filename));
      index->dtype.code = kDLFloat;
    } else if (dtype.kind == 'i' && dtype.itemsize == 1) {
      index->addr       = reinterpret_cast<uintptr_t>(_deserialize<int8_t>(res, filename));
      index->dtype.code = kDLInt;
    } else if (dtype.kind == 'u' && dtype.itemsize == 1) {
      index->addr       = reinterpret_cast<uintptr_t>(_deserialize<uint8_t>(res, filename));
      index->dtype.code = kDLUInt;
    } else {
      RAFT_FAIL("Unsupported dtype in file %s", filename);
    }
  });
}

extern "C" cuvsError_t cuvsCagraSerialize(cuvsResources_t res,
                                          const char* filename,
                                          cuvsCagraIndex_t index,
                                          bool include_dataset)
{
  return cuvs::core::translate_exceptions([=] {
    if (index->dtype.code == kDLFloat && index->dtype.bits == 32) {
      _serialize<float>(res, filename, index, include_dataset);
    } else if (index->dtype.code == kDLInt && index->dtype.bits == 8) {
      _serialize<int8_t>(res, filename, index, include_dataset);
    } else if (index->dtype.code == kDLUInt && index->dtype.bits == 8) {
      _serialize<uint8_t>(res, filename, index, include_dataset);
    } else {
      RAFT_FAIL("Unsupported index dtype: %d and bits: %d", index->dtype.code, index->dtype.bits);
    }
  });
}<|MERGE_RESOLUTION|>--- conflicted
+++ resolved
@@ -44,18 +44,6 @@
   index_params.graph_degree              = params.graph_degree;
 
   switch (params.build_algo) {
-<<<<<<< HEAD
-    case cuvsCagraGraphBuildAlgo::IVF_PQ:
-      index_params.graph_build_params = cuvs::neighbors::cagra::graph_build_params::ivf_pq_params{};
-      break;
-    case cuvsCagraGraphBuildAlgo::NN_DESCENT:
-      cuvs::neighbors::cagra::graph_build_params::nn_descent_params nn_descent_params{};
-      nn_descent_params                           = cuvs::neighbors::nn_descent::index_params{};
-      nn_descent_params.max_iterations            = params.nn_descent_niter;
-      nn_descent_params.graph_degree              = index_params.intermediate_graph_degree;
-      nn_descent_params.intermediate_graph_degree = 1.5 * index_params.intermediate_graph_degree;
-      index_params.graph_build_params             = nn_descent_params;
-=======
     case cuvsCagraGraphBuildAlgo::AUTO_SELECT: break;
     case cuvsCagraGraphBuildAlgo::IVF_PQ: {
       auto dataset_extent = raft::matrix_extent<int64_t>(dataset.shape[0], dataset.shape[1]);
@@ -69,7 +57,6 @@
         cuvs::neighbors::nn_descent::index_params(index_params.intermediate_graph_degree);
       nn_descent_params.max_iterations = params.nn_descent_niter;
       index_params.graph_build_params  = nn_descent_params;
->>>>>>> 66959b1e
       break;
   };
 
