--- conflicted
+++ resolved
@@ -224,12 +224,6 @@
                   SAMPLE_FILTER_T sample_filter)
   {
     cudaStream_t stream = raft::resource::get_cuda_stream(res);
-
-    // Set the 'persistent' flag as the first bit of rand_xor_mask to avoid changing the signature
-    // of the select_and_run for now.
-    constexpr uint64_t kPMask = 0x8000000000000000LL;
-    auto rand_xor_mask_augmented =
-      this->persistent ? (rand_xor_mask | kPMask) : (rand_xor_mask & ~kPMask);
     select_and_run<TEAM_SIZE, DATASET_BLOCK_DIM, DATASET_DESCRIPTOR_T>(
       dataset_desc,
       graph,
@@ -248,11 +242,6 @@
       hashmap.data(),
       small_hash_bitlen,
       small_hash_reset_interval,
-<<<<<<< HEAD
-      num_random_samplings,
-      rand_xor_mask_augmented,
-=======
->>>>>>> 9e6d3111
       num_seeds,
       sample_filter,
       this->metric,
