--- conflicted
+++ resolved
@@ -375,8 +375,5 @@
 bool has_enough_device_memory(raft::resources const& res,
                               raft::matrix_extent<int64_t> dataset,
                               size_t idx_size = 4);
-<<<<<<< HEAD
-=======
-
->>>>>>> 66959b1e
+
 }  // namespace cuvs::neighbors::nn_descent